{-# LANGUAGE GeneralizedNewtypeDeriving, RankNTypes #-}
-- | Implements a type checker for the Javalette language.
module Frontend.TypeChecker where
import Debug.Trace

import Javalette.ErrM
import Javalette.Abs

import Data.Foldable (foldlM)
import Data.Map (Map)
import qualified Data.Map as Map

import Control.Monad (zipWithM_, forM, unless)
import Control.Monad.State as CMS

-- | An environment is a pair containing information about functions 
-- and variables defined. It supports different scopes.
data Env = Env { functions :: Functions
               , context   :: [Context]
               , sugarVar  :: Int }

-- | The functions information is a relation name ->  
-- list of types (arguments) and the return type.
type Functions = Map Ident ([Type], Type) 

-- | A context is a relation identifier -> (type, number of dimensions) 
-- (variables).
type Context = Map Ident Type 

-- | This monad holds a state and allows to stop the execution 
-- returning an error.
newtype TypeCheck a = TypeCheck { runType :: StateT Env Err a }
    deriving (Monad,MonadState Env)
             
-- | Looks for a variable in the environment.
lookupVar :: Ident -> TypeCheck Type
lookupVar id = do
  cntx <- CMS.gets context
  look cntx
    where
      look [] = fail $ "Variable " ++ show id ++ " not declared."
      look (top:rest) = case Map.lookup id top of
                           Nothing -> look rest
                           Just t  -> return t

-- | Looks for a function in the environment.
lookupFun :: Ident -> TypeCheck ([Type],Type)
lookupFun id = do
  functions <- CMS.gets functions
  case Map.lookup id functions of
    Nothing -> fail $ "Function " ++ show id ++ " not declared."
    Just t  -> return t

-- | Adds a variable type to the context if it does not exists.
createVarIfNotExists :: Ident -> Type -> TypeCheck ()
createVarIfNotExists id t = do
  top:rest <- CMS.gets context
  case Map.lookup id top of
    Nothing   -> CMS.modify (\env -> env { context = Map.insert id t' top : rest })
    Just _    -> fail $ concat [ "Variable "
                              , show id 
                              , " already defined." ]
  where
    t' = case t of
      Array t dims -> DimT t (fromIntegral $ length dims)
      _          -> t
  
                              
-- | Deletes a variable.
deleteVar :: Ident -> TypeCheck ()
deleteVar id = do
  top:rest <- CMS.gets context
  CMS.modify (\env -> env { context =  Map.delete id top: rest })

-- | Updates the function signature in the environment
-- unless it was previously defined (in that case throws an error).
createFunIfNotExists :: Ident -> ([Type],Type) -> TypeCheck ()
createFunIfNotExists id types = do
  fun <- CMS.gets (Map.lookup id . functions) 
  case fun of
    Just  _ -> fail $ "Function " ++ show id ++ " defined twice."
    Nothing -> CMS.modify (\env -> env { functions = Map.insert id (fmap dimensionalizeType types) (functions env)})

-- | Creates a new context for variables.
newBlock :: TypeCheck ()
newBlock = CMS.modify (\env -> env {context =  Map.empty : context env})

-- | Removes a context of variables.
removeBlock :: TypeCheck ()
removeBlock  = CMS.modify (\env -> env { context = tail $ context env})

-- | Creates an empty environment.
emptyEnv :: Env
emptyEnv = Env { functions   = Map.empty
               , context     = []
               , sugarVar    = 0 }

newSugarVar :: TypeCheck Ident
newSugarVar = do
  var <- CMS.gets sugarVar
  CMS.modify (\env -> env {sugarVar = sugarVar env + 1})
  return (Ident $ '_' : show var)
               
-- | Initializes the environment, adding all the primitive functions.
initializeEnv :: Program -> TypeCheck ()
initializeEnv (Prog defs) = mapM_ addFun (initializeDefs ++ defs)
  where
    addFun (FnDef t id args _) = createFunIfNotExists id (map (\(Argument t _) -> t) args, t)
    initializeDefs = [ FnDef Void (Ident "printInt")    [Argument (DimT Int 0) (Ident "x")]  (SBlock [])
                     -- void   printInt(int x) 
                     , FnDef Void (Ident "printDouble") [Argument (DimT Doub 0) (Ident "x")] (SBlock [])
                     -- void  printDouble(double x)
                     , FnDef Void (Ident "printString") [Argument (DimT String 0) (Ident "x")] (SBlock [])
                     -- void printString(String x)
                     , FnDef Int  (Ident "readInt")     []                     (SBlock [])
                     -- int readInt()             
                     , FnDef Doub (Ident "readDouble")  []                     (SBlock [])
                     -- double readDouble()
                     ]

-- | Returns the length of a list as an Integer 
-- (instead of Int).
length' :: [a] -> Integer
length' = fromIntegral . length

-- | Adds dimensions information to a type in case it does not have it yet.
dimensionalizeType :: Type -> Type
dimensionalizeType (Array t dims) = DimT t $ length' dims
dimensionalizeType t@(DimT _ _ )  = t
dimensionalizeType t              = DimT t 0

-- | Typechecks a program.
typecheck :: Program -> Err Program
typecheck program = evalStateT (runType $ typeCheckProgram program) emptyEnv
  where
    typeCheckProgram :: Program -> TypeCheck Program
    typeCheckProgram (Prog defs) = do
    initializeEnv program
    typedDefs <- mapM typeCheckDef defs
    return (Prog typedDefs)

-- | Typechecks a function definition.
typeCheckDef :: TopDef -> TypeCheck TopDef 
typeCheckDef (FnDef ret_t id args (SBlock stmts)) = do
  newBlock
  mapM_ (\(Argument t idArg) -> createVarIfNotExists idArg (dimensionalizeType t)) args
  (has_ret, BStmt typedStmts) <- typeCheckStmt dim_ret_t (BStmt (SBlock stmts))
  unless (has_ret || dim_ret_t == DimT Void 0) $ 
    fail $ "Missing return statement in function " ++ show id
  removeBlock
  return $ FnDef ret_t id args typedStmts
    where
      dim_ret_t = dimensionalizeType ret_t

-- Casts a dimension addressing to an expression.
dimToExpr :: DimA -> Expr
dimToExpr (DimAddr e) = e

-- Casts a dimension addressing list to an 
-- expression list.
dimsToExprs :: [DimA] -> [Expr]
dimsToExprs = map dimToExpr

-- | Casts an expressions list to a list of 
-- dimension addressings.
exprsToDims :: [Expr] -> [DimA]
exprsToDims = map DimAddr

-- | Typechecks the validity of a given statement.
typeCheckStmt :: Type -> Stmt -> TypeCheck (Bool, Stmt)
<<<<<<< HEAD
typeCheckStmt funType stm = 
  case stm of
    Empty -> return (False, Empty)
    BStmt (SBlock stmts) -> do
      newBlock
      results <- mapM (typeCheckStmt funType) stmts
      let (rets, typedStmts) = unzip results
      removeBlock
      return (or rets, BStmt (SBlock typedStmts))
    Decl t items -> do
      typedExprs <- mapM (checkItem t) items
      let typedItems = zipWith typeItem items typedExprs
      mapM_ (uncurry createVarIfNotExists) $ zip (map getIdent items) (repeat t) 
      return (False, Decl t typedItems) 
        where
          checkItem t (NoInit id) = return Nothing
          checkItem t (Init id exp) = do
                      typedExpr <- checkTypeExpr t exp 
                      return $ Just typedExpr
          typeItem (NoInit id) Nothing = NoInit id
          typeItem (Init id _) (Just typedExpr) = Init id typedExpr
          getIdent (NoInit id)    = id
          getIdent (Init id _)    = id
    Ass (VarI ident) exp -> do
      expectedT <- lookupVar ident
      typedExpr <- checkTypeExpr expectedT exp 
      return (False, Ass (VarI ident) typedExpr)  
    Ass (VarArr id exp1) exp2 -> do
      exp1t@(ETyped _ t) <- checkTypeExpr Int exp1
      arrT <- lookupVar id
      case arrT of
        Array innerType -> do
          exp2t <- checkTypeExpr innerType exp2 
          return (False, Ass (VarArr id exp1t) exp2t)
        _               -> fail $ show id ++ " is not an array"
    Incr ident -> 
      lookupVar ident >>= checkTypeNum >>= (\typedExpr -> return (False, stm))
    Decr ident -> 
      lookupVar ident >>= checkTypeNum >>= (\typedExpr -> return (False, stm))
    Ret exp -> 
      checkTypeExpr funType exp >>= (\typedExpr -> return (True, Ret typedExpr))
    VRet    -> if funType == Void then return (True, VRet)
               else fail "Not valid return type"
    Cond exp stm1 -> do
      typedExpr <- checkTypeExpr Bool exp
      newBlock
      (has_ret, typedStmt) <- typeCheckStmt funType stm1
      removeBlock
      case exp of
        ELitTrue -> return (has_ret, Cond typedExpr typedStmt)
        _        -> return (False, Cond typedExpr typedStmt) 
    CondElse exp stm1 stm2 -> do
      typedExpr <- checkTypeExpr Bool exp
      newBlock
      (ret1, typedStmt1) <- typeCheckStmt funType stm1
      removeBlock
      newBlock
      (ret2, typedStmt2) <- typeCheckStmt funType stm2
      removeBlock
      return (ret1 || ret2, CondElse typedExpr typedStmt1 typedStmt2)
    While exp stm' -> do
      typedExpr <- checkTypeExpr Bool exp
      (has_ret, typedStmt) <- typeCheckStmt funType stm'
      return (has_ret, While typedExpr typedStmt)
    SExp exp -> inferTypeExpr exp >>= 
                (\typedExpr -> return (False, SExp typedExpr))
    For (ForDecl t id) exp@(EVar v) innerStm -> do
      typedExpr     <- inferTypeExpr exp
      case typedExpr of
        (ETyped _ (Array t')) -> do
           when (t /= t') $ fail $ concat [ "Can't iterate an array of type "
                                          ,  show t'
                                          , " using a var of type "
                                          , show t
                                          , "." ]
        
           createVarIfNotExists id t
           (_, typedInnerStm) <- typeCheckStmt funType innerStm
           deleteVar id
           index  <- newSugarVar
           length <- newSugarVar
           return (False,
                   (BStmt
                    (SBlock
                     [ Decl Int [Init index  (ETyped (ELitInt 0) Int)]
                     , Decl Int [Init length (ETyped (EArrL v)   Int)]
                     , Decl t'  [NoInit id]
                     , While (ETyped (ERel
                                      (ETyped (EVar index) Int)
                                      LTH
                                      (ETyped (EVar length) Int)) Bool)
                               (BStmt
                                (SBlock
                                 [Ass (VarI id) (ETyped
                                                 (EVarArr v
                                                  (ETyped (EVar index) Int) ) t')
                                 , Incr index
                                 , typedInnerStm
                                 ]))
                     ])))
         
    For (ForDecl t id) _ innerStm -> fail "The expression should be a variable."
              

=======
typeCheckStmt ftype stm = 
    case stm of
      Empty -> return (False, Empty)
      BStmt (SBlock stmts) -> do
               newBlock
               results <- mapM (typeCheckStmt funType) stmts
               let (rets, typedStmts) = unzip results
               removeBlock
               return (or rets, BStmt (SBlock typedStmts))
      Decl t items -> do
               typedExprs <- mapM (checkItem t) items
               let typedItems = zipWith typeItem items typedExprs
               mapM_ (uncurry createVarIfNotExists) $ zip (map getIdent items) (repeat t) 
               return (False, Decl t typedItems) 
          where
            checkItem t (NoInit id) = return Nothing
            checkItem (Array t ndims) (Init id exp) = do
                        typedExpr <- checkTypeExpr t (length' ndims) exp 
                        return $ Just typedExpr
            checkItem t (Init id exp) = do
                        typedExpr <- checkTypeExpr t 0 exp 
                        return $ Just typedExpr
            typeItem (NoInit id) Nothing = NoInit id
            typeItem (Init id _) (Just typedExpr) = Init id typedExpr
            getIdent (NoInit id)    = id
            getIdent (Init id _)    = id
      Ass ident ndims exp -> do
        typedAddrExpr   <- mapM (checkTypeExpr Int 0) $ dimsToExprs ndims
        var <- lookupVar ident
        let (DimT t varDim) = dimensionalizeType var
        typedExpr <- checkTypeExpr t (varDim - length' ndims) exp
        return (False, Ass ident (exprsToDims typedAddrExpr) typedExpr)  
      Incr ident -> 
          lookupVar ident >>= checkTypeNum  >>= (\typedExpr -> return (False, stm))
      Decr ident -> 
          lookupVar ident >>= checkTypeNum  >>= (\typedExpr -> return (False, stm))
      Ret exp ->
          checkTypeExpr funType ftdims exp >>= (\typedExpr -> return (True, Ret typedExpr))
      VRet    -> if funType == Void then return (True, VRet)
                 else fail "Not valid return type"
      Cond exp stm1 -> do
               typedExpr <- checkTypeExpr Bool 0 exp
               newBlock
               (has_ret, typedStmt) <- typeCheckStmt funType stm1
               removeBlock
               case exp of
                 ELitTrue -> return (has_ret, Cond typedExpr typedStmt)
                 _        -> return (False, Cond typedExpr typedStmt) 
      CondElse exp stm1 stm2 -> do
               typedExpr <- checkTypeExpr Bool 0 exp
               newBlock
               (ret1, typedStmt1) <- typeCheckStmt funType stm1
               -- Cleans the current block.
               removeBlock
               newBlock
               (ret2, typedStmt2) <- typeCheckStmt funType stm2
               removeBlock
               return (ret1 || ret2, CondElse typedExpr typedStmt1 typedStmt2)
      While exp stm' -> do
               typedExpr <- checkTypeExpr Bool 0 exp
               (has_ret, typedStmt) <- typeCheckStmt funType stm'
               return (has_ret, While typedExpr typedStmt)
      SExp exp -> inferTypeExpr exp >>= 
                  (\typedExpr -> return (False, SExp typedExpr))
      --TODO for
      st        -> error $ "Unrecognized statement: " ++ show st
  where
    (DimT funType ftdims) = dimensionalizeType ftype
>>>>>>> 6d66016a

-- | Checks the type of an expresion in the given environment.
checkTypeExpr :: Type -> Integer -> Expr -> TypeCheck Expr
checkTypeExpr t ndims exp = do
  -- Makes sure the given type is dimensionalized
  let (DimT t' _)  = dimensionalizeType t
  typedExpr@(ETyped _ expt') <- inferTypeExpr exp
  let (DimT t_e ndims') = dimensionalizeType expt'
  when (t' /= t_e) $ fail $ "Expresion " ++ show exp ++ " has not type " ++ show t' ++ "."
  when (ndims /= ndims') $ fail $ "Dimensions are not equal (" ++ show ndims ++ ", " ++ show ndims' ++ ")"
  return typedExpr

-- | Infers the type of a expression in the given environment.
inferTypeExpr :: Expr -> TypeCheck Expr
inferTypeExpr exp = 
  case exp of
      ELitTrue         -> return $ ETyped exp Bool
      ELitFalse        -> return $ ETyped exp Bool
      ELitInt n        -> return $ ETyped exp Int
      ELitDoub d       -> return $ ETyped exp Doub
      Var id ndims     -> do
        t <- lookupVar id
        return $ ETyped exp (dimensionalizeType t)
      EArrL id eDims    -> do
        (DimT t ndims) <- lookupVar id
        when (length' eDims > ndims) $ fail "Indexing failure: Too many dimensions"
        typedEDims <- mapM (checkTypeExpr Int 0) (dimsToExprs eDims)
        return (ETyped (EArrL id (exprsToDims typedEDims)) (DimT Int 0))
      EArrI t eDims     -> do
        let ndims = fromIntegral $ length eDims
        typedEDims <- mapM (checkTypeExpr Int 0) (dimsToExprs eDims)
        checkValidArrayType t
        return (ETyped (EArrI t (exprsToDims typedEDims)) (DimT t ndims))
      EString s        -> return $ ETyped exp String
      EApp id args     -> do
        (args_type, ret_type) <- lookupFun id 
        typedArgs <- checkArgs id args_type args
        return $ ETyped (EApp id typedArgs) ret_type
      EMul exp1 op exp2  -> do
        typedE1@(ETyped _ t1)  <- inferTypeExpr exp1
        checkTypeNum t1 
        typedE2 <- checkTypeExpr t1 0 exp2
        return $ ETyped (EMul typedE1 op typedE2) t1 
      EAdd exp1 op exp2  -> do
        typedE1@(ETyped _ (DimT t1 ndims))  <- inferTypeExpr exp1
        checkTypeNum t1 
        typedE2 <- checkTypeExpr t1 0 exp2
        return $ ETyped (EAdd typedE1 op typedE2) (DimT t1 0) 
      ERel exp1 op exp2    -> do
        t <- inferTypeCMP exp1 exp2
        typedE1 <- inferTypeExpr exp1
        typedE2 <- inferTypeExpr exp2
        return $ ETyped (ERel typedE1 op typedE2) t
      
      EAnd exp1 exp2   -> do 
                         typedE1 <- checkTypeExpr Bool 0 exp1
                         typedE2 <- checkTypeExpr Bool 0 exp2
                         return $ ETyped (EAnd typedE1 typedE2) Bool
      EOr exp1 exp2    -> do 
                         typedE1 <- checkTypeExpr Bool 0 exp1
                         typedE2 <- checkTypeExpr Bool 0 exp2
                         return $ ETyped (EOr typedE1 typedE2) (DimT Bool 0)
      Not exp          -> do
                         typedExpr <- checkTypeExpr Bool 0 exp
                         return $ ETyped (Not typedExpr) (DimT Bool 0)
      Neg exp          -> do
                         typedExpr@(ETyped _ t) <- inferTypeExpr exp
                         checkTypeNum t
                         return $ ETyped (Neg typedExpr) t

-- | Checks if a type is suitable to be contained in an array.
checkValidArrayType :: Type -> TypeCheck () 
checkValidArrayType Void      = fail "Cannot create an array of voids."
checkValidArrayType (Array _ _) = fail "Cannot create an array of arrays."
checkValidArrayType _         = return ()


-- | Check the type of a numeric expression. If its neither Int or Double error.
checkTypeNum :: Type -> TypeCheck Type
checkTypeNum t@Int    = return t
checkTypeNum t@Doub   = return t
checkTypeNum t@(DimT Int _)    = return t
checkTypeNum t@(DimT Doub _)   = return t
checkTypeNum t                 = fail $ "Expected type Int or Double, actual type: " ++ show t

-- | Check that the arguments to a function call correspond on type and number as 
-- | function signature.
checkArgs :: Ident -> [Type] -> [Expr] -> TypeCheck [Expr]
checkArgs _ [] []  = return []
checkArgs ide _  [] = fail $ 
  "Diferent number of arguments from declared in function " ++ show ide
checkArgs ide [] _  = fail $ 
  "Diferent number of arguments from declared in function " ++ show ide
checkArgs ide (t:xs) (c_t:ys) = do
  typedExpr <- checkTypeExpr e_t ndims c_t 
  otherTypedExpr <- checkArgs ide xs ys
  return $ typedExpr : otherTypedExpr
  where
    (DimT e_t ndims) = dimensionalizeType t

-- | Infer the type of a comparison operator.
inferTypeCMP :: Expr -> Expr -> TypeCheck Type
inferTypeCMP exp1 exp2 = do
    (ETyped _ t1) <- inferTypeExpr exp1
    checkVoid t1
    (ETyped _ t2) <- inferTypeExpr exp2
    checkVoid t2
    if dimensionalizeType t1 == dimensionalizeType t2 then return $ dimensionalizeType Bool
    else
      fail $ "Cannot compare type " ++ show t1
                                   ++ " with type " ++ show t2
      where
        checkVoid t = when (dimensionalizeType t == DimT Void 0) $ fail "Void is not comparable." 
<|MERGE_RESOLUTION|>--- conflicted
+++ resolved
@@ -168,112 +168,6 @@
 
 -- | Typechecks the validity of a given statement.
 typeCheckStmt :: Type -> Stmt -> TypeCheck (Bool, Stmt)
-<<<<<<< HEAD
-typeCheckStmt funType stm = 
-  case stm of
-    Empty -> return (False, Empty)
-    BStmt (SBlock stmts) -> do
-      newBlock
-      results <- mapM (typeCheckStmt funType) stmts
-      let (rets, typedStmts) = unzip results
-      removeBlock
-      return (or rets, BStmt (SBlock typedStmts))
-    Decl t items -> do
-      typedExprs <- mapM (checkItem t) items
-      let typedItems = zipWith typeItem items typedExprs
-      mapM_ (uncurry createVarIfNotExists) $ zip (map getIdent items) (repeat t) 
-      return (False, Decl t typedItems) 
-        where
-          checkItem t (NoInit id) = return Nothing
-          checkItem t (Init id exp) = do
-                      typedExpr <- checkTypeExpr t exp 
-                      return $ Just typedExpr
-          typeItem (NoInit id) Nothing = NoInit id
-          typeItem (Init id _) (Just typedExpr) = Init id typedExpr
-          getIdent (NoInit id)    = id
-          getIdent (Init id _)    = id
-    Ass (VarI ident) exp -> do
-      expectedT <- lookupVar ident
-      typedExpr <- checkTypeExpr expectedT exp 
-      return (False, Ass (VarI ident) typedExpr)  
-    Ass (VarArr id exp1) exp2 -> do
-      exp1t@(ETyped _ t) <- checkTypeExpr Int exp1
-      arrT <- lookupVar id
-      case arrT of
-        Array innerType -> do
-          exp2t <- checkTypeExpr innerType exp2 
-          return (False, Ass (VarArr id exp1t) exp2t)
-        _               -> fail $ show id ++ " is not an array"
-    Incr ident -> 
-      lookupVar ident >>= checkTypeNum >>= (\typedExpr -> return (False, stm))
-    Decr ident -> 
-      lookupVar ident >>= checkTypeNum >>= (\typedExpr -> return (False, stm))
-    Ret exp -> 
-      checkTypeExpr funType exp >>= (\typedExpr -> return (True, Ret typedExpr))
-    VRet    -> if funType == Void then return (True, VRet)
-               else fail "Not valid return type"
-    Cond exp stm1 -> do
-      typedExpr <- checkTypeExpr Bool exp
-      newBlock
-      (has_ret, typedStmt) <- typeCheckStmt funType stm1
-      removeBlock
-      case exp of
-        ELitTrue -> return (has_ret, Cond typedExpr typedStmt)
-        _        -> return (False, Cond typedExpr typedStmt) 
-    CondElse exp stm1 stm2 -> do
-      typedExpr <- checkTypeExpr Bool exp
-      newBlock
-      (ret1, typedStmt1) <- typeCheckStmt funType stm1
-      removeBlock
-      newBlock
-      (ret2, typedStmt2) <- typeCheckStmt funType stm2
-      removeBlock
-      return (ret1 || ret2, CondElse typedExpr typedStmt1 typedStmt2)
-    While exp stm' -> do
-      typedExpr <- checkTypeExpr Bool exp
-      (has_ret, typedStmt) <- typeCheckStmt funType stm'
-      return (has_ret, While typedExpr typedStmt)
-    SExp exp -> inferTypeExpr exp >>= 
-                (\typedExpr -> return (False, SExp typedExpr))
-    For (ForDecl t id) exp@(EVar v) innerStm -> do
-      typedExpr     <- inferTypeExpr exp
-      case typedExpr of
-        (ETyped _ (Array t')) -> do
-           when (t /= t') $ fail $ concat [ "Can't iterate an array of type "
-                                          ,  show t'
-                                          , " using a var of type "
-                                          , show t
-                                          , "." ]
-        
-           createVarIfNotExists id t
-           (_, typedInnerStm) <- typeCheckStmt funType innerStm
-           deleteVar id
-           index  <- newSugarVar
-           length <- newSugarVar
-           return (False,
-                   (BStmt
-                    (SBlock
-                     [ Decl Int [Init index  (ETyped (ELitInt 0) Int)]
-                     , Decl Int [Init length (ETyped (EArrL v)   Int)]
-                     , Decl t'  [NoInit id]
-                     , While (ETyped (ERel
-                                      (ETyped (EVar index) Int)
-                                      LTH
-                                      (ETyped (EVar length) Int)) Bool)
-                               (BStmt
-                                (SBlock
-                                 [Ass (VarI id) (ETyped
-                                                 (EVarArr v
-                                                  (ETyped (EVar index) Int) ) t')
-                                 , Incr index
-                                 , typedInnerStm
-                                 ]))
-                     ])))
-         
-    For (ForDecl t id) _ innerStm -> fail "The expression should be a variable."
-              
-
-=======
 typeCheckStmt ftype stm = 
     case stm of
       Empty -> return (False, Empty)
@@ -338,11 +232,48 @@
                return (has_ret, While typedExpr typedStmt)
       SExp exp -> inferTypeExpr exp >>= 
                   (\typedExpr -> return (False, SExp typedExpr))
+{-      For (ForDecl t id) exp@(EVar v) innerStm -> do
+               typedExpr     <- inferTypeExpr exp
+               case typedExpr of
+                 (ETyped _ (Array t')) ->
+                   do
+                     when (t /= t') $ fail $ concat [ "Can't iterate an array of type "
+                                                    ,  show t'
+                                                    , " using a var of type "
+                                                    , show t
+                                                    , "." ]
+                     createVarIfNotExists id t
+                     (_, typedInnerStm) <- typeCheckStmt funType innerStm
+                     deleteVar id
+                     index  <- newSugarVar
+                     length <- newSugarVar
+                     return (False,
+                             (BStmt
+                              (SBlock
+                               [ Decl Int [Init index  (ETyped (ELitInt 0) Int)]
+                               , Decl Int [Init length (ETyped (EArrL v)   Int)]
+                               , Decl t'  [NoInit id]
+                               , While (ETyped (ERel
+                                                (ETyped (EVar index) Int)
+                                                LTH
+                                                (ETyped (EVar length) Int)) Bool)
+                                         (BStmt
+                                          (SBlock
+                                           [Ass (VarI id) (ETyped
+                                                           (EVarArr v
+                                                            (ETyped (EVar index) Int) ) t')
+                                           , Incr index
+                                           , typedInnerStm
+                                           ]))
+                               ])))
+         -}
+      For (ForDecl t id) _ innerStm -> fail "The expression should be a variable."
+
       --TODO for
       st        -> error $ "Unrecognized statement: " ++ show st
   where
     (DimT funType ftdims) = dimensionalizeType ftype
->>>>>>> 6d66016a
+
 
 -- | Checks the type of an expresion in the given environment.
 checkTypeExpr :: Type -> Integer -> Expr -> TypeCheck Expr
