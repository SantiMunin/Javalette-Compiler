--- conflicted
+++ resolved
@@ -223,13 +223,7 @@
                          -> converseType t >>= \t' -> return (Argument t' idArg)) args
 
   (has_ret, BStmt typedStmts) <- typeCheckStmt ret_t' (BStmt (SBlock stmts))
-<<<<<<< HEAD
   unless (has_ret || typeEq ret_t Void) $ fail $ "Missing return statement in function " ++ show id
-=======
-
-  unless (has_ret || typeEq ret_t' Void) $
-    fail $ "Missing return statement in function " ++ show id
->>>>>>> 962f779e
   removeBlock
   return $ FnDef ret_t' id checkedArgs typedStmts
 
