--- conflicted
+++ resolved
@@ -147,8 +147,7 @@
   newBlock
   mapM_ (\(Argument t idArg)  -> createVarIfNotExists idArg t) args
   (has_ret, BStmt typedStmts) <- typeCheckStmt ret_t' (BStmt (SBlock stmts))
-  unless (has_ret || typeEq ret_t Void) $ 
-    fail $ "Missing return statement in function " ++ show id
+  unless (has_ret || typeEq ret_t Void) $ fail $ "Missing return statement in function " ++ show id
   removeBlock
   return $ FnDef ret_t' id args typedStmts
     where
@@ -241,11 +240,7 @@
                typedExpr <- checkTypeExpr Bool exp
                (stm_has_ret, typedStmt) <- typeCheckStmt funType stm'
                let has_ret = case exp of
-<<<<<<< HEAD
                           ELitTrue  -> stm_has_ret
-=======
-                          ELitTrue  -> has_ret
->>>>>>> 30dcc9d7
                           _         -> False
                return (has_ret, While typedExpr typedStmt)
       SExp exp -> inferTypeExpr exp >>= 
